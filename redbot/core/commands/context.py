--- conflicted
+++ resolved
@@ -11,11 +11,7 @@
 from .requires import PermState
 from ..utils.chat_formatting import box
 from ..utils.predicates import MessagePredicate
-<<<<<<< HEAD
 from ..utils import can_user_react_in
-=======
-from ..utils import can_user_react_in, common_filters
->>>>>>> 0b8dec77
 
 if TYPE_CHECKING:
     from .commands import Command
@@ -287,10 +283,6 @@
                 allowed_mentions=discord.AllowedMentions(everyone=False, roles=False, users=False),
             )
 
-<<<<<<< HEAD
-
-=======
->>>>>>> 0b8dec77
     @property
     def me(self) -> Union[discord.ClientUser, discord.Member]:
         """
