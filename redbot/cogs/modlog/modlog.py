from datetime import datetime, timezone

from typing import Optional, Union

import discord

from redbot.core import commands, modlog
from redbot.core.bot import Red
from redbot.core.i18n import Translator, cog_i18n
from redbot.core.utils.chat_formatting import bold, box, pagify
<<<<<<< HEAD
from redbot.core.utils.menus import DEFAULT_CONTROLS, menu
=======
from redbot.core.utils.menus import menu
from redbot.core.utils.predicates import MessagePredicate
>>>>>>> 60b49509

_ = Translator("ModLog", __file__)


@cog_i18n(_)
class ModLog(commands.Cog):
    """Browse and manage modlog cases."""

    def __init__(self, bot: Red):
        super().__init__()
        self.bot = bot

    async def red_delete_data_for_user(self, **kwargs):
        """Nothing to delete"""
        return

    @commands.command()
    @commands.guild_only()
    async def case(self, ctx: commands.Context, number: int):
        """Show the specified case."""
        try:
            case = await modlog.get_case(number, ctx.guild, self.bot)
        except RuntimeError:
            await ctx.send(_("That case does not exist for that server."))
            return
        else:
            if await ctx.embed_requested():
                await ctx.send(embed=await case.message_content(embed=True))
            else:
                created_at = datetime.fromtimestamp(case.created_at, tz=timezone.utc)
                message = (
                    f"{await case.message_content(embed=False)}\n"
                    f"{bold(_('Timestamp:'))} {discord.utils.format_dt(created_at)}"
                )
                await ctx.send(message)

    @commands.command()
    @commands.guild_only()
    async def casesfor(self, ctx: commands.Context, *, member: Union[discord.Member, int]):
        """Display cases for the specified member."""
        async with ctx.typing():
            try:
                if isinstance(member, int):
                    cases = await modlog.get_cases_for_member(
                        bot=ctx.bot, guild=ctx.guild, member_id=member
                    )
                else:
                    cases = await modlog.get_cases_for_member(
                        bot=ctx.bot, guild=ctx.guild, member=member
                    )
            except discord.NotFound:
                return await ctx.send(_("That user does not exist."))
            except discord.HTTPException:
                return await ctx.send(
                    _("Something unexpected went wrong while fetching that user by ID.")
                )

            if not cases:
                return await ctx.send(_("That user does not have any cases."))

            embed_requested = await ctx.embed_requested()
            if embed_requested:
                rendered_cases = [await case.message_content(embed=True) for case in cases]
            else:
                rendered_cases = []
                for case in cases:
                    created_at = datetime.fromtimestamp(case.created_at, tz=timezone.utc)
                    message = (
                        f"{await case.message_content(embed=False)}\n"
                        f"{bold(_('Timestamp:'))} {discord.utils.format_dt(created_at)}"
                    )
                    rendered_cases.append(message)

        await menu(ctx, rendered_cases)

    @commands.command()
    @commands.guild_only()
    async def listcases(self, ctx: commands.Context, *, member: Union[discord.Member, int]):
        """List cases for the specified member."""
        async with ctx.typing():
            try:
                if isinstance(member, int):
                    cases = await modlog.get_cases_for_member(
                        bot=ctx.bot, guild=ctx.guild, member_id=member
                    )
                else:
                    cases = await modlog.get_cases_for_member(
                        bot=ctx.bot, guild=ctx.guild, member=member
                    )
            except discord.NotFound:
                return await ctx.send(_("That user does not exist."))
            except discord.HTTPException:
                return await ctx.send(
                    _("Something unexpected went wrong while fetching that user by ID.")
                )
            if not cases:
                return await ctx.send(_("That user does not have any cases."))

            rendered_cases = []
            message = ""
            for case in cases:
                created_at = datetime.fromtimestamp(case.created_at, tz=timezone.utc)
                message += (
                    f"{await case.message_content(embed=False)}\n"
                    f"{bold(_('Timestamp:'))} {discord.utils.format_dt(created_at)}"
                )
            for page in pagify(message, ["\n\n", "\n"], priority=True):
                rendered_cases.append(page)
        await menu(ctx, rendered_cases)

    @commands.command()
    @commands.guild_only()
    async def reason(self, ctx: commands.Context, case: Optional[int], *, reason: str):
        """Specify a reason for a modlog case.

        Please note that you can only edit cases you are
        the owner of unless you are a mod, admin or server owner.

        If no case number is specified, the latest case will be used.
        """
        author = ctx.author
        guild = ctx.guild
        if case is None:
            # get the latest case
            case_obj = await modlog.get_latest_case(guild, self.bot)
            if case_obj is None:
                await ctx.send(_("There are no modlog cases in this server."))
                return
        else:
            try:
                case_obj = await modlog.get_case(case, guild, self.bot)
            except RuntimeError:
                await ctx.send(_("That case does not exist!"))
                return

        is_guild_owner = author == guild.owner
        is_case_author = author == case_obj.moderator
        author_is_mod = await ctx.bot.is_mod(author)
        if not (is_guild_owner or is_case_author or author_is_mod):
            await ctx.send(_("You are not authorized to modify that case!"))
            return
        to_modify = {"reason": reason}
        if case_obj.moderator != author:
            to_modify["amended_by"] = author
        to_modify["modified_at"] = ctx.message.created_at.timestamp()
        await case_obj.edit(to_modify)
        await ctx.send(
            _("Reason for case #{num} has been updated.").format(num=case_obj.case_number)
        )<|MERGE_RESOLUTION|>--- conflicted
+++ resolved
@@ -8,12 +8,8 @@
 from redbot.core.bot import Red
 from redbot.core.i18n import Translator, cog_i18n
 from redbot.core.utils.chat_formatting import bold, box, pagify
-<<<<<<< HEAD
-from redbot.core.utils.menus import DEFAULT_CONTROLS, menu
-=======
 from redbot.core.utils.menus import menu
 from redbot.core.utils.predicates import MessagePredicate
->>>>>>> 60b49509
 
 _ = Translator("ModLog", __file__)
 
