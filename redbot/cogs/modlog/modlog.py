--- conflicted
+++ resolved
@@ -7,11 +7,7 @@
 from redbot.core import commands, modlog
 from redbot.core.bot import Red
 from redbot.core.i18n import Translator, cog_i18n
-<<<<<<< HEAD
-from redbot.core.utils.chat_formatting import pagify
-=======
 from redbot.core.utils.chat_formatting import bold, box, pagify
->>>>>>> 7d716a2d
 from redbot.core.utils.menus import DEFAULT_CONTROLS, menu
 
 _ = Translator("ModLog", __file__)
