import asyncio
import contextlib
import logging
from datetime import datetime, timedelta, timezone
from typing import Dict, List, Optional, Tuple, Union

import discord
from redbot.core import commands, i18n, checks, modlog
from redbot.core.commands import UserInputOptional
from redbot.core.utils import AsyncIter
from redbot.core.utils.chat_formatting import (
    pagify,
    humanize_number,
    bold,
    humanize_list,
    format_perms_list,
)
from redbot.core.utils.mod import get_audit_reason
from .abc import MixinMeta
from .converters import RawUserIds
from .utils import is_allowed_by_hierarchy

log = logging.getLogger("red.mod")
_ = i18n.Translator("Mod", __file__)


class KickBanMixin(MixinMeta):
    """
    Kick and ban commands and tasks go here.
    """

    @staticmethod
    async def get_invite_for_reinvite(ctx: commands.Context, max_age: int = 86400):
        """Handles the reinvite logic for getting an invite
        to send the newly unbanned user
        :returns: :class:`Invite`"""
        guild = ctx.guild
        my_perms: discord.Permissions = guild.me.guild_permissions
        if my_perms.manage_guild or my_perms.administrator:
            if "VANITY_URL" in guild.features:
                # guild has a vanity url so use it as the one to send
                try:
                    return await guild.vanity_invite()
                except discord.NotFound:
                    # If a guild has the vanity url feature,
                    # but does not have it set up,
                    # this prevents the command from failing
                    # and defaults back to another regular invite.
                    pass
            invites = await guild.invites()
        else:
            invites = []
        for inv in invites:  # Loop through the invites for the guild
            if not (inv.max_uses or inv.max_age or inv.temporary):
                # Invite is for the guild's default channel,
                # has unlimited uses, doesn't expire, and
                # doesn't grant temporary membership
                # (i.e. they won't be kicked on disconnect)
                return inv
        else:  # No existing invite found that is valid
            channels_and_perms = zip(
                guild.text_channels, map(guild.me.permissions_in, guild.text_channels)
            )
            channel = next(
                (channel for channel, perms in channels_and_perms if perms.create_instant_invite),
                None,
            )
            if channel is None:
                return
            try:
                # Create invite that expires after max_age
                return await channel.create_invite(max_age=max_age)
            except discord.HTTPException:
                return

    @staticmethod
    async def _voice_perm_check(
        ctx: commands.Context, user_voice_state: Optional[discord.VoiceState], **perms: bool
    ) -> bool:
        """Check if the bot and user have sufficient permissions for voicebans.

        This also verifies that the user's voice state and connected
        channel are not ``None``.

        Returns
        -------
        bool
            ``True`` if the permissions are sufficient and the user has
            a valid voice state.

        """
        if user_voice_state is None or user_voice_state.channel is None:
            await ctx.send(_("That user is not in a voice channel."))
            return False
        voice_channel: discord.VoiceChannel = user_voice_state.channel
        required_perms = discord.Permissions()
        required_perms.update(**perms)
        if not voice_channel.permissions_for(ctx.me) >= required_perms:
            await ctx.send(
                _("I require the {perms} permission(s) in that user's channel to do that.").format(
                    perms=format_perms_list(required_perms)
                )
            )
            return False
        if (
            ctx.permission_state is commands.PermState.NORMAL
            and not voice_channel.permissions_for(ctx.author) >= required_perms
        ):
            await ctx.send(
                _(
                    "You must have the {perms} permission(s) in that user's channel to use this "
                    "command."
                ).format(perms=format_perms_list(required_perms))
            )
            return False
        return True

    async def ban_user(
        self,
        user: Union[discord.Member, discord.User, discord.Object],
        ctx: commands.Context,
        days: int = 0,
        reason: str = None,
        create_modlog_case=False,
    ) -> Tuple[bool, str]:
        author = ctx.author
        guild = ctx.guild

        removed_temp = False

        if not (0 <= days <= 7):
            return False, _("Invalid days. Must be between 0 and 7.")

        if isinstance(user, discord.Member):
            if author == user:
                return (
                    False,
                    _("I cannot let you do that. Self-harm is bad {}").format("\N{PENSIVE FACE}"),
                )
            elif not await is_allowed_by_hierarchy(self.bot, self.config, guild, author, user):
                return (
                    False,
                    _(
                        "I cannot let you do that. You are "
                        "not higher than the user in the role "
                        "hierarchy."
                    ),
                )
            elif guild.me.top_role <= user.top_role or user == guild.owner:
                return False, _("I cannot do that due to Discord hierarchy rules.")

            toggle = await self.config.guild(guild).dm_on_kickban()
            if toggle:
                with contextlib.suppress(discord.HTTPException):
                    em = discord.Embed(
                        title=bold(_("You have been banned from {guild}.").format(guild=guild)),
                        color=await self.bot.get_embed_color(user),
                    )
                    em.add_field(
                        name=_("**Reason**"),
                        value=reason if reason is not None else _("No reason was given."),
                        inline=False,
                    )
                    await user.send(embed=em)

            ban_type = "ban"
        else:
            tempbans = await self.config.guild(guild).current_tempbans()

            ban_list = [ban.user.id for ban in await guild.bans()]
            if user.id in ban_list:
                if user.id in tempbans:
                    async with self.config.guild(guild).current_tempbans() as tempbans:
                        tempbans.remove(user.id)
                    removed_temp = True
                else:
                    return (
                        False,
                        _("User with ID {user_id} is already banned.").format(user_id=user.id),
                    )

            ban_type = "hackban"

        audit_reason = get_audit_reason(author, reason, shorten=True)

        if removed_temp:
            log.info(
                "{}({}) upgraded the tempban for {} to a permaban.".format(
                    author.name, author.id, user.id
                )
            )
            success_message = _(
                "User with ID {user_id} was upgraded from a temporary to a permanent ban."
            ).format(user_id=user.id)
        else:
            username = user.name if hasattr(user, "name") else "Unknown"
            try:
                await guild.ban(user, reason=audit_reason, delete_message_days=days)
                log.info(
                    "{}({}) {}ned {}({}), deleting {} days worth of messages.".format(
                        author.name, author.id, ban_type, username, user.id, str(days)
                    )
                )
                success_message = _("Done. That felt good.")
            except discord.Forbidden:
                return False, _("I'm not allowed to do that.")
            except discord.NotFound:
                return False, _("User with ID {user_id} not found").format(user_id=user.id)
            except Exception:
                log.exception(
                    "{}({}) attempted to {} {}({}), but an error occurred.".format(
                        author.name, author.id, ban_type, username, user.id
                    )
                )
                return False, _("An unexpected error occurred.")

        if create_modlog_case:
            await modlog.create_case(
                self.bot,
                guild,
                ctx.message.created_at.replace(tzinfo=timezone.utc),
                ban_type,
                user,
                author,
                reason,
                until=None,
                channel=None,
            )

        return True, success_message

    async def tempban_expirations_task(self) -> None:
        while True:
            try:
                await self._check_tempban_expirations()
            except Exception:
                log.exception("Something went wrong in check_tempban_expirations:")

            await asyncio.sleep(60)

    async def _check_tempban_expirations(self) -> None:
        guilds_data = await self.config.all_guilds()
        async for guild_id, guild_data in AsyncIter(guilds_data.items(), steps=100):
            if not (guild := self.bot.get_guild(guild_id)):
                continue
            if not guild.me.guild_permissions.ban_members:
                continue
            if await self.bot.cog_disabled_in_guild(self, guild):
                continue

            guild_tempbans = guild_data["current_tempbans"]
            if not guild_tempbans:
                continue
            async with self.config.guild(guild).current_tempbans.get_lock():
                if await self._check_guild_tempban_expirations(guild, guild_tempbans):
                    await self.config.guild(guild).current_tempbans.set(guild_tempbans)

    async def _check_guild_tempban_expirations(
        self, guild: discord.Guild, guild_tempbans: List[int]
    ) -> bool:
        changed = False
        for uid in guild_tempbans.copy():
            unban_time = datetime.fromtimestamp(
                await self.config.member_from_ids(guild.id, uid).banned_until(),
                timezone.utc,
            )
            if datetime.now(timezone.utc) > unban_time:
                try:
                    await guild.unban(discord.Object(id=uid), reason=_("Tempban finished"))
                except discord.NotFound:
                    # user is not banned anymore
                    guild_tempbans.remove(uid)
                    changed = True
                except discord.HTTPException as e:
                    # 50013: Missing permissions error code or 403: Forbidden status
                    if e.code == 50013 or e.status == 403:
                        log.info(
                            f"Failed to unban ({uid}) user from "
                            f"{guild.name}({guild.id}) guild due to permissions."
                        )
                        break  # skip the rest of this guild
                    log.info(f"Failed to unban member: error code: {e.code}")
                else:
                    # user unbanned successfully
                    guild_tempbans.remove(uid)
                    changed = True
        return changed

    @commands.command()
    @commands.guild_only()
    @commands.bot_has_permissions(kick_members=True)
    @checks.admin_or_permissions(kick_members=True)
    async def kick(self, ctx: commands.Context, member: discord.Member, *, reason: str = None):
        """
        Kick a user.

        Examples:
           - `[p]kick 428675506947227648 wanted to be kicked.`
            This will kick Twentysix from the server.
           - `[p]kick @Twentysix wanted to be kicked.`
            This will kick Twentysix from the server.

        If a reason is specified, it will be the reason that shows up
        in the audit log.
        """
        author = ctx.author
        guild = ctx.guild

        if author == member:
            await ctx.send(
                _("I cannot let you do that. Self-harm is bad {emoji}").format(
                    emoji="\N{PENSIVE FACE}"
                )
            )
            return
        elif not await is_allowed_by_hierarchy(self.bot, self.config, guild, author, member):
            await ctx.send(
                _(
                    "I cannot let you do that. You are "
                    "not higher than the user in the role "
                    "hierarchy."
                )
            )
            return
        elif ctx.guild.me.top_role <= member.top_role or member == ctx.guild.owner:
            await ctx.send(_("I cannot do that due to Discord hierarchy rules."))
            return
        audit_reason = get_audit_reason(author, reason, shorten=True)
        toggle = await self.config.guild(guild).dm_on_kickban()
        if toggle:
            with contextlib.suppress(discord.HTTPException):
                em = discord.Embed(
                    title=bold(_("You have been kicked from {guild}.").format(guild=guild)),
                    color=await self.bot.get_embed_color(member),
                )
                em.add_field(
                    name=_("**Reason**"),
                    value=reason if reason is not None else _("No reason was given."),
                    inline=False,
                )
                await member.send(embed=em)
        try:
            await guild.kick(member, reason=audit_reason)
            log.info("{}({}) kicked {}({})".format(author.name, author.id, member.name, member.id))
        except discord.errors.Forbidden:
            await ctx.send(_("I'm not allowed to do that."))
        except Exception:
            log.exception(
                "{}({}) attempted to kick {}({}), but an error occurred.".format(
                    author.name, author.id, member.name, member.id
                )
            )
        else:
            await modlog.create_case(
                self.bot,
                guild,
                ctx.message.created_at.replace(tzinfo=timezone.utc),
                "kick",
                member,
                author,
                reason,
                until=None,
                channel=None,
            )
            await ctx.send(_("Done. That felt good."))

    @commands.command()
    @commands.guild_only()
    @commands.bot_has_permissions(ban_members=True)
    @checks.admin_or_permissions(ban_members=True)
    async def ban(
        self,
        ctx: commands.Context,
        user: Union[discord.Member, RawUserIds],
        days: Optional[int] = None,
        *,
        reason: str = None,
    ):
        """Ban a user from this server and optionally delete days of messages.

        `days` is the amount of days of messages to cleanup on ban.

        Examples:
           - `[p]ban 428675506947227648 7 Continued to spam after told to stop.`
            This will ban Twentysix and it will delete 7 days worth of messages.
           - `[p]ban @Twentysix 7 Continued to spam after told to stop.`
            This will ban Twentysix and it will delete 7 days worth of messages.

        A user ID should be provided if the user is not a member of this server.
        If days is not a number, it's treated as the first word of the reason.
        Minimum 0 days, maximum 7. If not specified, the defaultdays setting will be used instead.
        """
        guild = ctx.guild
        if days is None:
            days = await self.config.guild(guild).default_days()
        if isinstance(user, int):
            user = self.bot.get_user(user) or discord.Object(id=user)

        success_, message = await self.ban_user(
            user=user, ctx=ctx, days=days, reason=reason, create_modlog_case=True
        )

        await ctx.send(message)

    @commands.command(aliases=["hackban"], usage="<user_ids...> [days] [reason]")
    @commands.guild_only()
    @commands.bot_has_permissions(ban_members=True)
    @checks.admin_or_permissions(ban_members=True)
    async def massban(
        self,
        ctx: commands.Context,
        user_ids: commands.Greedy[RawUserIds],
        days: Optional[int] = None,
        *,
        reason: str = None,
    ):
        """Mass bans user(s) from the server.

        `days` is the amount of days of messages to cleanup on massban.

        Example:
           - `[p]massban 345628097929936898 57287406247743488 7 they broke all rules.`
            This will ban all the added userids and delete 7 days worth of their messages.

        User IDs need to be provided in order to ban
        using this command.
        """
        banned = []
        errors = {}
        upgrades = []

        async def show_results():
            text = _("Banned {num} users from the server.").format(
                num=humanize_number(len(banned))
            )
            if errors:
                text += _("\nErrors:\n")
                text += "\n".join(errors.values())
            if upgrades:
                text += _(
                    "\nFollowing user IDs have been upgraded from a temporary to a permanent ban:\n"
                )
                text += humanize_list(upgrades)

            for p in pagify(text):
                await ctx.send(p)

        def remove_processed(ids):
            return [_id for _id in ids if _id not in banned and _id not in errors]

        user_ids = list(set(user_ids))  # No dupes

        author = ctx.author
        guild = ctx.guild

        if not user_ids:
            await ctx.send_help()
            return

        if days is None:
            days = await self.config.guild(guild).default_days()

        if not (0 <= days <= 7):
            await ctx.send(_("Invalid days. Must be between 0 and 7."))
            return

        if not guild.me.guild_permissions.ban_members:
            return await ctx.send(_("I lack the permissions to do this."))

        tempbans = await self.config.guild(guild).current_tempbans()

        ban_list = await guild.bans()
        for entry in ban_list:
            for user_id in user_ids:
                if entry.user.id == user_id:
                    if user_id in tempbans:
                        # We need to check if a user is tempbanned here because otherwise they won't be processed later on.
                        continue
                    else:
                        errors[user_id] = _("User with ID {user_id} is already banned.").format(
                            user_id=user_id
                        )

        user_ids = remove_processed(user_ids)

        if not user_ids:
            await show_results()
            return

        # We need to check here, if any of the users isn't a member and if they are,
        # we need to use our `ban_user()` method to do hierarchy checks.
        members: Dict[int, discord.Member] = {}
        to_query: List[int] = []

        for user_id in user_ids:
            member = guild.get_member(user_id)
            if member is not None:
                members[user_id] = member
            elif not guild.chunked:
                to_query.append(user_id)

        # If guild isn't chunked, we might possibly be missing the member from cache,
        # so we need to make sure that isn't the case by querying the user IDs for such guilds.
        while to_query:
            queried_members = await guild.query_members(user_ids=to_query[:100], limit=100)
            members.update((member.id, member) for member in queried_members)
            to_query = to_query[100:]

        # Call `ban_user()` method for all users that turned out to be guild members.
        for user_id, member in members.items():
            try:
                # using `reason` here would shadow the reason passed to command
                success, failure_reason = await self.ban_user(
                    user=member, ctx=ctx, days=days, reason=reason, create_modlog_case=True
                )
                if success:
                    banned.append(user_id)
                else:
                    errors[user_id] = _("Failed to ban user {user_id}: {reason}").format(
                        user_id=user_id, reason=failure_reason
                    )
            except Exception as e:
                errors[user_id] = _("Failed to ban user {user_id}: {reason}").format(
                    user_id=user_id, reason=e
                )

        user_ids = remove_processed(user_ids)

        if not user_ids:
            await show_results()
            return

        for user_id in user_ids:
            user = discord.Object(id=user_id)
            audit_reason = get_audit_reason(author, reason, shorten=True)
            async with self.config.guild(guild).current_tempbans() as tempbans:
                if user_id in tempbans:
                    tempbans.remove(user_id)
                    upgrades.append(str(user_id))
                    log.info(
                        "{}({}) upgraded the tempban for {} to a permaban.".format(
                            author.name, author.id, user_id
                        )
                    )
                    banned.append(user_id)
                else:
                    try:
                        await guild.ban(user, reason=audit_reason, delete_message_days=days)
                        log.info("{}({}) hackbanned {}".format(author.name, author.id, user_id))
                    except discord.NotFound:
                        errors[user_id] = _("User with ID {user_id} not found").format(
                            user_id=user_id
                        )
                        continue
                    except discord.Forbidden:
                        errors[user_id] = _(
                            "Could not ban user with ID {user_id}: missing permissions."
                        ).format(user_id=user_id)
                        continue
                    else:
                        banned.append(user_id)

            await modlog.create_case(
                self.bot,
                guild,
                ctx.message.created_at.replace(tzinfo=timezone.utc),
                "hackban",
                user_id,
                author,
                reason,
                until=None,
                channel=None,
            )
        await show_results()

    @commands.command()
    @commands.guild_only()
    @commands.bot_has_permissions(ban_members=True)
    @checks.admin_or_permissions(ban_members=True)
    async def tempban(
        self,
        ctx: commands.Context,
        member: discord.Member,
        duration: Optional[commands.TimedeltaConverter] = None,
        days: Optional[int] = None,
        *,
        reason: str = None,
    ):
        """Temporarily ban a user from this server.

        `duration` is the amount of time the user should be banned for.
        `days` is the amount of days of messages to cleanup on tempban.

        Examples:
           - `[p]tempban @Twentysix Because I say so`
            This will ban Twentysix for the default amount of time set by an administrator.
           - `[p]tempban @Twentysix 15m You need a timeout`
            This will ban Twentysix for 15 minutes.
           - `[p]tempban 428675506947227648 1d2h15m 5 Evil person`
            This will ban the user for 1 day 2 hours 15 minutes and will delete the last 5 days of their messages.
        """
        guild = ctx.guild
        author = ctx.author

        if author == member:
            await ctx.send(
                _("I cannot let you do that. Self-harm is bad {}").format("\N{PENSIVE FACE}")
            )
            return
        elif not await is_allowed_by_hierarchy(self.bot, self.config, guild, author, member):
            await ctx.send(
                _(
                    "I cannot let you do that. You are "
                    "not higher than the user in the role "
                    "hierarchy."
                )
            )
            return
        elif guild.me.top_role <= member.top_role or member == guild.owner:
            await ctx.send(_("I cannot do that due to Discord hierarchy rules."))
            return

        settings = await self.config.guild(guild).all()

        if duration is None:
            duration = timedelta(seconds=settings["default_tempban_duration"])
        unban_time = datetime.now(timezone.utc) + duration

        if days is None:
            days = settings["default_days"]

        if not (0 <= days <= 7):
            await ctx.send(_("Invalid days. Must be between 0 and 7."))
            return
        invite = await self.get_invite_for_reinvite(ctx, int(duration.total_seconds() + 86400))
        if invite is None:
            invite = ""

        await self.config.member(member).banned_until.set(unban_time.timestamp())
        async with self.config.guild(guild).current_tempbans() as current_tempbans:
            current_tempbans.append(member.id)

<<<<<<< HEAD
        if settings["dm_on_kickban"]:
            with contextlib.suppress(discord.HTTPException):
                # We don't want blocked DMs preventing us from banning
                msg = _(
                    "You have been temporarily banned from {server_name} until {date}."
                ).format(server_name=guild.name, date=unban_time.strftime("%m-%d-%Y %H:%M:%S"))
                if reason:
                    msg += _("\n\n**Reason:** {reason})").format(
                        reason=reason if reason else _("None was provided.")
                    )
                if invite:
                    msg += _(
                        "\n\nHere is an invite for when your ban expires: {invite_link}"
                    ).format(invite_link=invite)
                await user.send(msg)
=======
        with contextlib.suppress(discord.HTTPException):
            # We don't want blocked DMs preventing us from banning
            msg = _("You have been temporarily banned from {server_name} until {date}.").format(
                server_name=guild.name, date=unban_time.strftime("%m-%d-%Y %H:%M:%S")
            )
            if invite:
                msg += _(" Here is an invite for when your ban expires: {invite_link}").format(
                    invite_link=invite
                )
            await member.send(msg)
>>>>>>> a99240f7

        audit_reason = get_audit_reason(author, reason, shorten=True)

        try:
            await guild.ban(member, reason=audit_reason, delete_message_days=days)
        except discord.Forbidden:
            await ctx.send(_("I can't do that for some reason."))
        except discord.HTTPException:
            await ctx.send(_("Something went wrong while banning."))
        else:
            await modlog.create_case(
                self.bot,
                guild,
                ctx.message.created_at.replace(tzinfo=timezone.utc),
                "tempban",
                member,
                author,
                reason,
                unban_time,
            )
            await ctx.send(_("Done. Enough chaos for now."))

    @commands.command()
    @commands.guild_only()
    @commands.bot_has_permissions(ban_members=True)
    @checks.admin_or_permissions(ban_members=True)
    async def softban(self, ctx: commands.Context, member: discord.Member, *, reason: str = None):
        """Kick a user and delete 1 day's worth of their messages."""
        guild = ctx.guild
        author = ctx.author

        if author == member:
            await ctx.send(
                _("I cannot let you do that. Self-harm is bad {emoji}").format(
                    emoji="\N{PENSIVE FACE}"
                )
            )
            return
        elif not await is_allowed_by_hierarchy(self.bot, self.config, guild, author, member):
            await ctx.send(
                _(
                    "I cannot let you do that. You are "
                    "not higher than the user in the role "
                    "hierarchy."
                )
            )
            return

        audit_reason = get_audit_reason(author, reason, shorten=True)

        invite = await self.get_invite_for_reinvite(ctx)
        if invite is None:
            invite = ""

        try:  # We don't want blocked DMs preventing us from banning
            msg = await member.send(
                _(
                    "You have been banned and "
                    "then unbanned as a quick way to delete your messages.\n"
                    "You can now join the server again. {invite_link}"
                ).format(invite_link=invite)
            )
        except discord.HTTPException:
            msg = None
        try:
            await guild.ban(member, reason=audit_reason, delete_message_days=1)
        except discord.errors.Forbidden:
            await ctx.send(_("My role is not high enough to softban that user."))
            if msg is not None:
                await msg.delete()
            return
        except discord.HTTPException:
            log.exception(
                "{}({}) attempted to softban {}({}), but an error occurred trying to ban them.".format(
                    author.name, author.id, member.name, member.id
                )
            )
            return
        try:
            await guild.unban(member)
        except discord.HTTPException:
            log.exception(
                "{}({}) attempted to softban {}({}), but an error occurred trying to unban them.".format(
                    author.name, author.id, member.name, member.id
                )
            )
            return
        else:
            log.info(
                "{}({}) softbanned {}({}), deleting 1 day worth "
                "of messages.".format(author.name, author.id, member.name, member.id)
            )
            await modlog.create_case(
                self.bot,
                guild,
                ctx.message.created_at.replace(tzinfo=timezone.utc),
                "softban",
                member,
                author,
                reason,
                until=None,
                channel=None,
            )
            await ctx.send(_("Done. Enough chaos."))

    @commands.command()
    @commands.guild_only()
    @commands.mod_or_permissions(move_members=True)
    async def voicekick(
        self, ctx: commands.Context, member: discord.Member, *, reason: str = None
    ):
        """Kick a member from a voice channel."""
        author = ctx.author
        guild = ctx.guild
        user_voice_state: discord.VoiceState = member.voice

        if await self._voice_perm_check(ctx, user_voice_state, move_members=True) is False:
            return
        elif not await is_allowed_by_hierarchy(self.bot, self.config, guild, author, member):
            await ctx.send(
                _(
                    "I cannot let you do that. You are "
                    "not higher than the user in the role "
                    "hierarchy."
                )
            )
            return
        case_channel = member.voice.channel
        # Store this channel for the case channel.

        try:
            await member.move_to(None)
        except discord.Forbidden:  # Very unlikely that this will ever occur
            await ctx.send(_("I am unable to kick this member from the voice channel."))
            return
        except discord.HTTPException:
            await ctx.send(_("Something went wrong while attempting to kick that member."))
            return
        else:
            await modlog.create_case(
                self.bot,
                guild,
                ctx.message.created_at.replace(tzinfo=timezone.utc),
                "vkick",
                member,
                author,
                reason,
                until=None,
                channel=case_channel,
            )

    @commands.command()
    @commands.guild_only()
    @checks.admin_or_permissions(mute_members=True, deafen_members=True)
    async def voiceunban(
        self, ctx: commands.Context, member: discord.Member, *, reason: str = None
    ):
        """Unban a user from speaking and listening in the server's voice channels."""
        user_voice_state = member.voice
        if (
            await self._voice_perm_check(
                ctx, user_voice_state, deafen_members=True, mute_members=True
            )
            is False
        ):
            return
        needs_unmute = True if user_voice_state.mute else False
        needs_undeafen = True if user_voice_state.deaf else False
        audit_reason = get_audit_reason(ctx.author, reason, shorten=True)
        if needs_unmute and needs_undeafen:
            await member.edit(mute=False, deafen=False, reason=audit_reason)
        elif needs_unmute:
            await member.edit(mute=False, reason=audit_reason)
        elif needs_undeafen:
            await member.edit(deafen=False, reason=audit_reason)
        else:
            await ctx.send(_("That user isn't muted or deafened by the server."))
            return

        guild = ctx.guild
        author = ctx.author
        await modlog.create_case(
            self.bot,
            guild,
            ctx.message.created_at.replace(tzinfo=timezone.utc),
            "voiceunban",
            member,
            author,
            reason,
            until=None,
            channel=None,
        )
        await ctx.send(_("User is now allowed to speak and listen in voice channels."))

    @commands.command()
    @commands.guild_only()
    @checks.admin_or_permissions(mute_members=True, deafen_members=True)
    async def voiceban(self, ctx: commands.Context, member: discord.Member, *, reason: str = None):
        """Ban a user from speaking and listening in the server's voice channels."""
        user_voice_state: discord.VoiceState = member.voice
        if (
            await self._voice_perm_check(
                ctx, user_voice_state, deafen_members=True, mute_members=True
            )
            is False
        ):
            return
        needs_mute = True if user_voice_state.mute is False else False
        needs_deafen = True if user_voice_state.deaf is False else False
        audit_reason = get_audit_reason(ctx.author, reason, shorten=True)
        author = ctx.author
        guild = ctx.guild
        if needs_mute and needs_deafen:
            await member.edit(mute=True, deafen=True, reason=audit_reason)
        elif needs_mute:
            await member.edit(mute=True, reason=audit_reason)
        elif needs_deafen:
            await member.edit(deafen=True, reason=audit_reason)
        else:
            await ctx.send(_("That user is already muted and deafened server-wide."))
            return

        await modlog.create_case(
            self.bot,
            guild,
            ctx.message.created_at.replace(tzinfo=timezone.utc),
            "voiceban",
            member,
            author,
            reason,
            until=None,
            channel=None,
        )
        await ctx.send(_("User has been banned from speaking or listening in voice channels."))

    @commands.command()
    @commands.guild_only()
    @commands.bot_has_permissions(ban_members=True)
    @checks.admin_or_permissions(ban_members=True)
    async def unban(self, ctx: commands.Context, user_id: RawUserIds, *, reason: str = None):
        """Unban a user from this server.

        Requires specifying the target user's ID. To find this, you may either:
         1. Copy it from the mod log case (if one was created), or
         2. enable developer mode, go to Bans in this server's settings, right-
        click the user and select 'Copy ID'."""
        guild = ctx.guild
        author = ctx.author
        audit_reason = get_audit_reason(ctx.author, reason, shorten=True)
        bans = await guild.bans()
        bans = [be.user for be in bans]
        user = discord.utils.get(bans, id=user_id)
        if not user:
            await ctx.send(_("It seems that user isn't banned!"))
            return
        try:
            await guild.unban(user, reason=audit_reason)
        except discord.HTTPException:
            await ctx.send(_("Something went wrong while attempting to unban that user."))
            return
        else:
            await modlog.create_case(
                self.bot,
                guild,
                ctx.message.created_at.replace(tzinfo=timezone.utc),
                "unban",
                user,
                author,
                reason,
                until=None,
                channel=None,
            )
            await ctx.send(_("Unbanned that user from this server."))

        if await self.config.guild(guild).reinvite_on_unban():
            user = ctx.bot.get_user(user_id)
            if not user:
                await ctx.send(
                    _("I don't share another server with this user. I can't reinvite them.")
                )
                return

            invite = await self.get_invite_for_reinvite(ctx)
            if invite:
                try:
                    await user.send(
                        _(
                            "You've been unbanned from {server}.\n"
                            "Here is an invite for that server: {invite_link}"
                        ).format(server=guild.name, invite_link=invite.url)
                    )
                except discord.Forbidden:
                    await ctx.send(
                        _(
                            "I failed to send an invite to that user. "
                            "Perhaps you may be able to send it for me?\n"
                            "Here's the invite link: {invite_link}"
                        ).format(invite_link=invite.url)
                    )
                except discord.HTTPException:
                    await ctx.send(
                        _(
                            "Something went wrong when attempting to send that user"
                            "an invite. Here's the link so you can try: {invite_link}"
                        ).format(invite_link=invite.url)
                    )<|MERGE_RESOLUTION|>--- conflicted
+++ resolved
@@ -640,7 +640,6 @@
         async with self.config.guild(guild).current_tempbans() as current_tempbans:
             current_tempbans.append(member.id)
 
-<<<<<<< HEAD
         if settings["dm_on_kickban"]:
             with contextlib.suppress(discord.HTTPException):
                 # We don't want blocked DMs preventing us from banning
@@ -655,19 +654,7 @@
                     msg += _(
                         "\n\nHere is an invite for when your ban expires: {invite_link}"
                     ).format(invite_link=invite)
-                await user.send(msg)
-=======
-        with contextlib.suppress(discord.HTTPException):
-            # We don't want blocked DMs preventing us from banning
-            msg = _("You have been temporarily banned from {server_name} until {date}.").format(
-                server_name=guild.name, date=unban_time.strftime("%m-%d-%Y %H:%M:%S")
-            )
-            if invite:
-                msg += _(" Here is an invite for when your ban expires: {invite_link}").format(
-                    invite_link=invite
-                )
-            await member.send(msg)
->>>>>>> a99240f7
+                await member.send(msg)
 
         audit_reason = get_audit_reason(author, reason, shorten=True)
 
